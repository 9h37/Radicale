# -*- coding: utf-8 -*-
#
# This file is part of Radicale Server - Calendar Server
# Copyright © 2008-2010 Guillaume Ayoub
# Copyright © 2008 Nicolas Kandel
# Copyright © 2008 Pascal Halter
#
# This library is free software: you can redistribute it and/or modify
# it under the terms of the GNU General Public License as published by
# the Free Software Foundation, either version 3 of the License, or
# (at your option) any later version.
#
# This library is distributed in the hope that it will be useful,
# but WITHOUT ANY WARRANTY; without even the implied warranty of
# MERCHANTABILITY or FITNESS FOR A PARTICULAR PURPOSE.  See the
# GNU General Public License for more details.
#
# You should have received a copy of the GNU General Public License
# along with Radicale.  If not, see <http://www.gnu.org/licenses/>.

"""
XML and iCal requests manager.

Note that all these functions need to receive unicode objects for full
iCal requests (PUT) and string objects with charset correctly defined
in them for XML requests (all but PUT).

"""

# TODO: Manage depth and calendars/collections

import xml.etree.ElementTree as ET

from radicale import client, config, ical


NAMESPACES = {
    "C": "urn:ietf:params:xml:ns:caldav",
    "D": "DAV:",
    "CS": "http://calendarserver.org/ns/"}


def _tag(short_name, local):
    """Get XML Clark notation {uri(``short_name``)}``local``."""
    return "{%s}%s" % (NAMESPACES[short_name], local)


def _response(code):
    """Return full W3C names from HTTP status codes."""
    return "HTTP/1.1 %i %s" % (code, client.responses[code])


def name_from_path(path):
    """Return Radicale item name from ``path``."""
    path_parts = path.strip("/").split("/")
    return path_parts[-1] if len(path_parts) > 2 else None


def delete(path, calendar):
    """Read and answer DELETE requests.

    Read rfc4918-9.6 for info.

    """
    # Reading request
    calendar.remove(name_from_path(path))

    # Writing answer
    multistatus = ET.Element(_tag("D", "multistatus"))
    response = ET.Element(_tag("D", "response"))
    multistatus.append(response)

    href = ET.Element(_tag("D", "href"))
    href.text = path
    response.append(href)

    status = ET.Element(_tag("D", "status"))
    status.text = _response(200)
    response.append(status)

    return ET.tostring(multistatus, config.get("encoding", "request"))


def propfind(path, xml_request, calendar, depth, request):
    """Read and answer PROPFIND requests.

    Read rfc4918-9.1 for info.
    
    """
    # Reading request
    root = ET.fromstring(xml_request)

    prop_element = root.find(_tag("D", "prop"))
    prop_list = prop_element.getchildren()
    props = [prop.tag for prop in prop_list]
    
    # Writing answer
    multistatus = ET.Element(_tag("D", "multistatus"))

    if depth == "0":
        items = [calendar]
    elif depth == "1":
        items = [calendar] + calendar.events + calendar.todos
    else:
        # depth is infinity or not specified
        # we limit ourselves to depth == 1
        items = [calendar] + calendar.events + calendar.todos

    for item in items:
        is_calendar = isinstance(item, ical.Calendar)

        response = ET.Element(_tag("D", "response"))
        multistatus.append(response)

        href = ET.Element(_tag("D", "href"))
        href.text = path if is_calendar else "%s/%s" % (path, item.name)
        response.append(href)

        propstat = ET.Element(_tag("D", "propstat"))
        response.append(propstat)

        prop = ET.Element(_tag("D", "prop"))
        propstat.append(prop)

        for tag in props:
            element = ET.Element(tag)
            if tag == _tag("D", "resourcetype"):
                if is_calendar:
                    tag = ET.Element(_tag("C", "calendar"))
                    element.append(tag)
                    tag = ET.Element(_tag("D", "collection"))
                    element.append(tag)
                else:
                    tag = ET.Element(_tag("C", "comp"))
                    tag.set("name", element.tag)
                    element.append(tag)
            elif tag == _tag("D", "owner"):
                element.text = calendar.owner
            elif tag == _tag("D", "getcontenttype"):
                element.text = "text/calendar"
            elif tag == _tag("D", "getetag"):
<<<<<<< HEAD
                element.text = element.tag
=======
                element.text = item.etag
>>>>>>> 091d8988
            elif tag == _tag("D", "displayname"):
                element.text = calendar.name
            elif tag == _tag("D", "supported-report-set"):
                supported_report = ET.Element(_tag("D", "supported-report"))
                report_set = ET.Element(_tag("D", "report"))
                report_set.append(ET.Element(_tag("C", "calendar-multiget")))
                supported_report.append(report_set)
                element.append(supported_report)
            elif tag == _tag("D", "principal-URL"):
                # TODO: use a real principal URL, read rfc3744-4.2 for info
                element.text = "%s://%s%s" % (
                    request.server.PROTOCOL, request.headers["Host"],
                    request.path)

            prop.append(element)

        status = ET.Element(_tag("D", "status"))
        status.text = _response(200)
        propstat.append(status)

    return ET.tostring(multistatus, config.get("encoding", "request"))


def put(path, ical_request, calendar):
    """Read PUT requests."""
    name = name_from_path(path)
    if name in (item.name for item in calendar.items):
        # PUT is modifying an existing item
        calendar.replace(name, ical_request)
    else:
        # PUT is adding a new item
        calendar.append(name, ical_request)


def report(path, xml_request, calendar):
    """Read and answer REPORT requests.

    Read rfc3253-3.6 for info.

    """
    # Reading request
    root = ET.fromstring(xml_request)

    prop_element = root.find(_tag("D", "prop"))
    prop_list = prop_element.getchildren()
    props = [prop.tag for prop in prop_list]

    if root.tag == _tag("C", "calendar-multiget"):
        # Read rfc4791-7.9 for info
        hreferences = set((href_element.text for href_element
                           in root.findall(_tag("D", "href"))))
    else:
        hreferences = (path,)

    # Writing answer
    multistatus = ET.Element(_tag("D", "multistatus"))

    for hreference in hreferences:
        # Check if the reference is an item or a calendar
        name = name_from_path(hreference)
        if name:
            # Reference is an item
            path = "/".join(hreference.split("/")[:-1]) + "/"
            items = (item for item in calendar.items if item.name == name)
        else:
            # Reference is a calendar
            path = hreference
            items = calendar.events + calendar.todos

        for item in items:
            response = ET.Element(_tag("D", "response"))
            multistatus.append(response)

            href = ET.Element(_tag("D", "href"))
            href.text = path + item.name
            response.append(href)

            propstat = ET.Element(_tag("D", "propstat"))
            response.append(propstat)

            prop = ET.Element(_tag("D", "prop"))
            propstat.append(prop)

            if _tag("D", "getetag") in props:
                element = ET.Element(_tag("D", "getetag"))
                element.text = item.etag
                prop.append(element)

            if _tag("C", "calendar-data") in props:
                element = ET.Element(_tag("C", "calendar-data"))
                if isinstance(item, ical.Event):
                    element.text = ical.serialize(
                        calendar.headers, calendar.timezones + [item])
                elif isinstance(item, ical.Todo):
                    element.text = ical.serialize(
                        calendar.headers, calendar.timezones + [item])
                prop.append(element)

            status = ET.Element(_tag("D", "status"))
            status.text = _response(200)
            propstat.append(status)

    return ET.tostring(multistatus, config.get("encoding", "request"))<|MERGE_RESOLUTION|>--- conflicted
+++ resolved
@@ -139,11 +139,7 @@
             elif tag == _tag("D", "getcontenttype"):
                 element.text = "text/calendar"
             elif tag == _tag("D", "getetag"):
-<<<<<<< HEAD
-                element.text = element.tag
-=======
                 element.text = item.etag
->>>>>>> 091d8988
             elif tag == _tag("D", "displayname"):
                 element.text = calendar.name
             elif tag == _tag("D", "supported-report-set"):
